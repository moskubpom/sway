--- conflicted
+++ resolved
@@ -315,21 +315,13 @@
     ) -> Option<Vec<usize>> {
         match self.is_generic_parameter(type_engine, decl_engine, resolved_type_id) {
             true => None,
-<<<<<<< HEAD
-            false => resolved_type_id.get_type_parameters(type_engine).map(|v| {
-                v.iter_excluding_self()
-                    .map(|v| v.get_json_type_parameter(ctx, type_engine, types))
-                    .collect::<Vec<_>>()
-            }),
-=======
             false => resolved_type_id
                 .get_type_parameters(type_engine, decl_engine)
                 .map(|v| {
-                    v.iter()
+                    v.iter_excluding_self()
                         .map(|v| v.get_json_type_parameter(ctx, type_engine, decl_engine, types))
                         .collect::<Vec<_>>()
                 }),
->>>>>>> 436ffe59
         }
     }
     /// Return the components of a given (potentially generic) type while considering what it
@@ -673,7 +665,7 @@
                 // Here, type_id for each type parameter should contain resolved types
                 let json_type_arguments = decl
                     .type_parameters
-                    .iter()
+                    .iter_excluding_self()
                     .map(|v| program_abi::TypeDeclaration {
                         type_id: v.type_id.index(),
                         type_field: v.type_id.get_json_type_str(
@@ -702,7 +694,7 @@
 
                 Some(
                     decl.type_parameters
-                        .iter()
+                        .iter_excluding_self()
                         .map(|arg| program_abi::TypeApplication {
                             name: "".to_string(),
                             type_id: arg.type_id.index(),
@@ -721,14 +713,9 @@
             TypeInfo::Struct(decl_ref) => {
                 let decl = decl_engine.get_struct(&decl_ref);
                 // Here, type_id for each type parameter should contain resolved types
-<<<<<<< HEAD
-                let json_type_arguments = type_parameters
-                    .iter_excluding_self()
-=======
                 let json_type_arguments = decl
                     .type_parameters
-                    .iter()
->>>>>>> 436ffe59
+                    .iter_excluding_self()
                     .map(|v| program_abi::TypeDeclaration {
                         type_id: v.type_id.index(),
                         type_field: v.type_id.get_json_type_str(
@@ -756,13 +743,8 @@
                 types.extend(json_type_arguments);
 
                 Some(
-<<<<<<< HEAD
-                    type_parameters
+                    decl.type_parameters
                         .iter_excluding_self()
-=======
-                    decl.type_parameters
-                        .iter()
->>>>>>> 436ffe59
                         .map(|arg| program_abi::TypeApplication {
                             name: "".to_string(),
                             type_id: arg.type_id.index(),
