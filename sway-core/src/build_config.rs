use std::{path::PathBuf, sync::Arc};

use serde::{Deserialize, Serialize};
use strum::EnumString;

#[derive(
    Clone,
    Copy,
    Debug,
    Default,
    Eq,
    PartialEq,
    Hash,
    Serialize,
    Deserialize,
    clap::ValueEnum,
    EnumString,
)]
pub enum BuildTarget {
    #[default]
    #[serde(rename = "fuel")]
    #[clap(name = "fuel")]
    #[strum(serialize = "fuel")]
    Fuel,
    #[serde(rename = "evm")]
    #[clap(name = "evm")]
    #[strum(serialize = "evm")]
    EVM,
    #[serde(rename = "midenvm")]
    #[clap(name = "midenvm")]
    #[strum(serialize = "midenvm")]
    MidenVM,
}

#[derive(Serialize, Deserialize, Clone, Copy, Debug, PartialEq, Eq, PartialOrd, Ord)]
pub enum OptLevel {
    Opt0,
    Opt1,
}

/// Configuration for the overall build and compilation process.
#[derive(Clone)]
pub struct BuildConfig {
    // Build target for code generation.
    pub(crate) build_target: BuildTarget,
    // The canonical file path to the root module.
    // E.g. `/home/user/project/src/main.sw`.
    pub(crate) canonical_root_module: Arc<PathBuf>,
    pub(crate) print_dca_graph: Option<String>,
    pub(crate) print_dca_graph_url_format: Option<String>,
    pub(crate) print_intermediate_asm: bool,
    pub(crate) print_finalized_asm: bool,
    pub(crate) include_tests: bool,
<<<<<<< HEAD
    pub print_ir: bool,
=======
>>>>>>> c43b57fd
    pub(crate) optimization_level: OptLevel,
    pub time_phases: bool,
    pub metrics_outfile: Option<String>,
    pub experimental: ExperimentalFlags,
}

impl BuildConfig {
    /// Construct a `BuildConfig` from a relative path to the root module and the canonical path to
    /// the manifest directory.
    ///
    /// The `root_module` path must be either canonical, or relative to the directory containing
    /// the manifest. E.g. `project/src/main.sw` or `project/src/lib.sw`.
    ///
    /// The `canonical_manifest_dir` must be the canonical (aka absolute) path to the directory
    /// containing the `Forc.toml` file for the project. E.g. `/home/user/project`.
    pub fn root_from_file_name_and_manifest_path(
        root_module: PathBuf,
        canonical_manifest_dir: PathBuf,
        build_target: BuildTarget,
    ) -> Self {
        assert!(
            canonical_manifest_dir.has_root(),
            "manifest dir must be a canonical path",
        );
        let canonical_root_module = match root_module.has_root() {
            true => root_module,
            false => {
                assert!(
                    root_module.starts_with(canonical_manifest_dir.file_name().unwrap()),
                    "file_name must be either absolute or relative to manifest directory",
                );
                canonical_manifest_dir
                    .parent()
                    .expect("unable to retrieve manifest directory parent")
                    .join(&root_module)
            }
        };
        Self {
            build_target,
            canonical_root_module: Arc::new(canonical_root_module),
            print_dca_graph: None,
            print_dca_graph_url_format: None,
            print_intermediate_asm: false,
            print_finalized_asm: false,
            print_ir: false,
            include_tests: false,
            time_phases: false,
            metrics_outfile: None,
            optimization_level: OptLevel::Opt0,
            experimental: ExperimentalFlags::default(),
        }
    }

    pub fn with_print_dca_graph(self, a: Option<String>) -> Self {
        Self {
            print_dca_graph: a,
            ..self
        }
    }

    pub fn with_print_dca_graph_url_format(self, a: Option<String>) -> Self {
        Self {
            print_dca_graph_url_format: a,
            ..self
        }
    }

    pub fn with_print_intermediate_asm(self, a: bool) -> Self {
        Self {
            print_intermediate_asm: a,
            ..self
        }
    }

    pub fn with_print_finalized_asm(self, a: bool) -> Self {
        Self {
            print_finalized_asm: a,
            ..self
        }
    }

    pub fn with_print_ir(self, a: bool) -> Self {
        Self {
            print_ir: a,
            ..self
        }
    }

    pub fn with_time_phases(self, a: bool) -> Self {
        Self {
            time_phases: a,
            ..self
        }
    }

    pub fn with_metrics(self, a: Option<String>) -> Self {
        Self {
            metrics_outfile: a,
            ..self
        }
    }

    pub fn with_optimization_level(self, optimization_level: OptLevel) -> Self {
        Self {
            optimization_level,
            ..self
        }
    }

    /// Whether or not to include test functions in parsing, type-checking and codegen.
    ///
    /// This should be set to `true` by invocations like `forc test` or `forc check --tests`.
    ///
    /// Default: `false`
    pub fn with_include_tests(self, include_tests: bool) -> Self {
        Self {
            include_tests,
            ..self
        }
    }

    pub fn with_experimental(self, experimental: ExperimentalFlags) -> Self {
        Self {
            experimental,
            ..self
        }
    }

    pub fn canonical_root_module(&self) -> Arc<PathBuf> {
        self.canonical_root_module.clone()
    }
}

#[derive(Debug, Default, Clone, Copy)]
pub struct ExperimentalFlags {
    pub new_encoding: bool,
}

#[cfg(test)]
mod test {
    use super::*;
    #[test]
    fn test_root_from_file_name_and_manifest_path() {
        let root_module = PathBuf::from("mock_path/src/main.sw");
        let canonical_manifest_dir = PathBuf::from("/tmp/sway_project/mock_path");
        BuildConfig::root_from_file_name_and_manifest_path(
            root_module,
            canonical_manifest_dir,
            BuildTarget::default(),
        );
    }

    #[test]
    fn test_root_from_file_name_and_manifest_path_contains_dot() {
        let root_module = PathBuf::from("mock_path_contains_._dot/src/main.sw");
        let canonical_manifest_dir = PathBuf::from("/tmp/sway_project/mock_path_contains_._dot");
        BuildConfig::root_from_file_name_and_manifest_path(
            root_module,
            canonical_manifest_dir,
            BuildTarget::default(),
        );
    }
}<|MERGE_RESOLUTION|>--- conflicted
+++ resolved
@@ -50,11 +50,8 @@
     pub(crate) print_dca_graph_url_format: Option<String>,
     pub(crate) print_intermediate_asm: bool,
     pub(crate) print_finalized_asm: bool,
+    pub(crate) print_ir: bool,
     pub(crate) include_tests: bool,
-<<<<<<< HEAD
-    pub print_ir: bool,
-=======
->>>>>>> c43b57fd
     pub(crate) optimization_level: OptLevel,
     pub time_phases: bool,
     pub metrics_outfile: Option<String>,
