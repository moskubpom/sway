--- conflicted
+++ resolved
@@ -1,4 +1,3 @@
-//! Values which signify special types of errors when passed to `std::revert::revert`.
 library;
 
 /// Revert with this value for a failing call to `std::revert::require`.
@@ -9,22 +8,16 @@
 /// 18446744073709486081
 pub const FAILED_TRANSFER_TO_ADDRESS_SIGNAL = 0xffff_ffff_ffff_0001;
 
-<<<<<<< HEAD
-/// revert with this value for a failing call to std::message::send_message.
+/// Revert with this value for a failing call to `std::message::send_message`.
+/// 18446744073709486082
 pub const FAILED_SEND_MESSAGE_SIGNAL = 0xffff_ffff_ffff_0002;
 
 /// the value passed to __revert intrinsic when calling revert() with a reference type.
 pub const REVERT_WITH_LOG_SIGNAL = 0xffff_ffff_ffff_0003;
-=======
-/// Revert with this value for a failing call to `std::message::send_message`.
-/// 18446744073709486082
-pub const FAILED_SEND_MESSAGE_SIGNAL = 0xffff_ffff_ffff_0002;
-
 /// Revert with this value for a failing call to `std::assert::assert_eq`.
 /// 18446744073709486083
 pub const FAILED_ASSERT_EQ_SIGNAL = 0xffff_ffff_ffff_0003;
 
 /// Revert with this value for a failing call to `std::assert::assert`.
 /// 18446744073709486084
-pub const FAILED_ASSERT_SIGNAL = 0xffff_ffff_ffff_0004;
->>>>>>> 3e84cc90
+pub const FAILED_ASSERT_SIGNAL = 0xffff_ffff_ffff_0004;