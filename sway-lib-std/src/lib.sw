--- conflicted
+++ resolved
@@ -30,10 +30,7 @@
 dep u128;
 dep u256;
 dep vec;
-<<<<<<< HEAD
 dep ufp128;
-=======
 dep prelude;
->>>>>>> 17d61c9f
 
 use core::*;