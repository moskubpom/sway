[package]
authors = ["Fuel Labs <contact@fuel.sh>"]
edition = "2021"
license = "Apache-2.0"
name = "tests"
version = "0.0.0"
publish = false

[dependencies]
assert_matches = "1.5.0"

# Dependencies from the `fuel-core` repository:
<<<<<<< HEAD
fuel-core = { version = "0.20.6", default-features = false }
fuel-core-client = { version = "0.20.6", default-features = false }

# Dependencies from the `fuel-vm` repository:
fuel-vm = "0.35.0"

# Dependencies from the `fuels-rs` repository:
fuels = "0.51.0"
=======
fuel-core = { version = "0.20.8", default-features = false }
fuel-core-client = { version = "0.20.8", default-features = false }

# Dependencies from the `fuel-vm` repository:
fuel-vm = "0.35.4"

# Dependencies from the `fuels-rs` repository:
fuels = { git = "https://github.com/FuelLabs/fuels-rs.git", branch = "hal3e/tx-status-log-and-response", features = [
    "fuel-core-lib",
]}
>>>>>>> 1c310f36

hex = "0.4.3"
pretty_assertions = "1.4.0"
rand = "0.8"
sha2 = "0.10"
sha3 = "0.10.1"
tai64 = { version = "4.0", features = ["serde"] }
tokio = { version = "1.12", features = ["rt", "macros"] }

[[test]]
harness = true
name = "integration_tests"
path = "test_projects/harness.rs"

<<<<<<< HEAD
[workspace]

[patch.crates-io]
fuel-core = { git = "https://github.com/FuelLabs/fuel-core", branch = "master" }
fuel-core-client = { git = "https://github.com/FuelLabs/fuel-core", branch = "master" }
=======
[workspace]
>>>>>>> 1c310f36
<|MERGE_RESOLUTION|>--- conflicted
+++ resolved
@@ -10,16 +10,6 @@
 assert_matches = "1.5.0"
 
 # Dependencies from the `fuel-core` repository:
-<<<<<<< HEAD
-fuel-core = { version = "0.20.6", default-features = false }
-fuel-core-client = { version = "0.20.6", default-features = false }
-
-# Dependencies from the `fuel-vm` repository:
-fuel-vm = "0.35.0"
-
-# Dependencies from the `fuels-rs` repository:
-fuels = "0.51.0"
-=======
 fuel-core = { version = "0.20.8", default-features = false }
 fuel-core-client = { version = "0.20.8", default-features = false }
 
@@ -30,7 +20,6 @@
 fuels = { git = "https://github.com/FuelLabs/fuels-rs.git", branch = "hal3e/tx-status-log-and-response", features = [
     "fuel-core-lib",
 ]}
->>>>>>> 1c310f36
 
 hex = "0.4.3"
 pretty_assertions = "1.4.0"
@@ -45,12 +34,8 @@
 name = "integration_tests"
 path = "test_projects/harness.rs"
 
-<<<<<<< HEAD
 [workspace]
 
 [patch.crates-io]
 fuel-core = { git = "https://github.com/FuelLabs/fuel-core", branch = "master" }
-fuel-core-client = { git = "https://github.com/FuelLabs/fuel-core", branch = "master" }
-=======
-[workspace]
->>>>>>> 1c310f36
+fuel-core-client = { git = "https://github.com/FuelLabs/fuel-core", branch = "master" }